/*
 * This file is part of the MicroPython project, http://micropython.org/
 *
 * Development of the code in this file was sponsored by Microbric Pty Ltd
 *
 * The MIT License (MIT)
 *
 * Copyright (c) 2013-2015 Damien P. George
 * Copyright (c) 2016 Paul Sokolovsky
 *
 * Permission is hereby granted, free of charge, to any person obtaining a copy
 * of this software and associated documentation files (the "Software"), to deal
 * in the Software without restriction, including without limitation the rights
 * to use, copy, modify, merge, publish, distribute, sublicense, and/or sell
 * copies of the Software, and to permit persons to whom the Software is
 * furnished to do so, subject to the following conditions:
 *
 * The above copyright notice and this permission notice shall be included in
 * all copies or substantial portions of the Software.
 *
 * THE SOFTWARE IS PROVIDED "AS IS", WITHOUT WARRANTY OF ANY KIND, EXPRESS OR
 * IMPLIED, INCLUDING BUT NOT LIMITED TO THE WARRANTIES OF MERCHANTABILITY,
 * FITNESS FOR A PARTICULAR PURPOSE AND NONINFRINGEMENT. IN NO EVENT SHALL THE
 * AUTHORS OR COPYRIGHT HOLDERS BE LIABLE FOR ANY CLAIM, DAMAGES OR OTHER
 * LIABILITY, WHETHER IN AN ACTION OF CONTRACT, TORT OR OTHERWISE, ARISING FROM,
 * OUT OF OR IN CONNECTION WITH THE SOFTWARE OR THE USE OR OTHER DEALINGS IN
 * THE SOFTWARE.
 */

#include <stdint.h>
#include <stdio.h>

#include "freertos/FreeRTOS.h"
#include "freertos/task.h"
#include "rom/ets_sys.h"
#include "esp_system.h"
#include "driver/touch_pad.h"

#include "py/obj.h"
#include "py/runtime.h"
#include "extmod/machine_mem.h"
#include "extmod/machine_pulse.h"
#include "extmod/machine_i2c.h"
#include "extmod/machine_spi.h"
#include "modmachine.h"
#include "machine_rtc.h"

#if MICROPY_PY_MACHINE

extern machine_rtc_config_t machine_rtc_config;

STATIC mp_obj_t machine_freq(size_t n_args, const mp_obj_t *args) {
    if (n_args == 0) {
        // get
        return mp_obj_new_int(ets_get_cpu_frequency() * 1000000);
    } else {
        // set
        mp_int_t freq = mp_obj_get_int(args[0]) / 1000000;
        if (freq != 80 && freq != 160 && freq != 240) {
            nlr_raise(mp_obj_new_exception_msg(&mp_type_ValueError,
                                               "frequency can only be either 80Mhz, 160MHz or 240MHz"));
        }
        /*
        system_update_cpu_freq(freq);
        */
        return mp_const_none;
    }
}
STATIC MP_DEFINE_CONST_FUN_OBJ_VAR_BETWEEN(machine_freq_obj, 0, 1, machine_freq);

STATIC mp_obj_t machine_deepsleep(size_t n_args, const mp_obj_t *pos_args, mp_map_t *kw_args) {

    enum {ARG_sleep_ms};
    const mp_arg_t allowed_args[] = {
        { MP_QSTR_sleep_ms, MP_ARG_INT, { .u_int = 0 } },
    };

    mp_arg_val_t args[MP_ARRAY_SIZE(allowed_args)];
    mp_arg_parse_all(n_args, pos_args, kw_args, MP_ARRAY_SIZE(allowed_args), allowed_args, args);


    mp_int_t expiry = args[ARG_sleep_ms].u_int;

    if (expiry != 0) {
        esp_deep_sleep_enable_timer_wakeup(expiry * 1000);
    }

    if (machine_rtc_config.ext0_pin != -1) {
        esp_deep_sleep_enable_ext0_wakeup(machine_rtc_config.ext0_pin, machine_rtc_config.ext0_level ? 1 : 0);
    }

    if (machine_rtc_config.ext1_pins != 0) {
        esp_deep_sleep_enable_ext1_wakeup(
            machine_rtc_config.ext1_pins,
            machine_rtc_config.ext1_level ? ESP_EXT1_WAKEUP_ANY_HIGH : ESP_EXT1_WAKEUP_ALL_LOW);
    }

    if (machine_rtc_config.wake_on_touch) {
        esp_deep_sleep_enable_touchpad_wakeup();
    }

    esp_deep_sleep_start();
    return mp_const_none;
}

STATIC MP_DEFINE_CONST_FUN_OBJ_KW(machine_deepsleep_obj, 0,  machine_deepsleep);

STATIC mp_obj_t machine_reset(void) {
    esp_restart();
    return mp_const_none;
}
STATIC MP_DEFINE_CONST_FUN_OBJ_0(machine_reset_obj, machine_reset);

STATIC mp_obj_t machine_unique_id(void) {
    uint8_t chipid[6];
    esp_efuse_mac_get_default(chipid);
    return mp_obj_new_bytes(chipid, 6);
}
STATIC MP_DEFINE_CONST_FUN_OBJ_0(machine_unique_id_obj, machine_unique_id);

STATIC mp_obj_t machine_idle(void) {
    taskYIELD();
    return mp_const_none;
}
STATIC MP_DEFINE_CONST_FUN_OBJ_0(machine_idle_obj, machine_idle);

STATIC mp_obj_t machine_disable_irq(void) {
    uint32_t state = MICROPY_BEGIN_ATOMIC_SECTION();
    return mp_obj_new_int(state);
}
MP_DEFINE_CONST_FUN_OBJ_0(machine_disable_irq_obj, machine_disable_irq);

STATIC mp_obj_t machine_enable_irq(mp_obj_t state_in) {
    uint32_t state = mp_obj_get_int(state_in);
    MICROPY_END_ATOMIC_SECTION(state);
    return mp_const_none;
}
MP_DEFINE_CONST_FUN_OBJ_1(machine_enable_irq_obj, machine_enable_irq);

STATIC const mp_rom_map_elem_t machine_module_globals_table[] = {
    { MP_ROM_QSTR(MP_QSTR___name__), MP_ROM_QSTR(MP_QSTR_umachine) },

    { MP_ROM_QSTR(MP_QSTR_mem8), MP_ROM_PTR(&machine_mem8_obj) },
    { MP_ROM_QSTR(MP_QSTR_mem16), MP_ROM_PTR(&machine_mem16_obj) },
    { MP_ROM_QSTR(MP_QSTR_mem32), MP_ROM_PTR(&machine_mem32_obj) },

    { MP_ROM_QSTR(MP_QSTR_freq), MP_ROM_PTR(&machine_freq_obj) },
    { MP_ROM_QSTR(MP_QSTR_reset), MP_ROM_PTR(&machine_reset_obj) },
<<<<<<< HEAD
    { MP_ROM_QSTR(MP_QSTR_deepsleep), MP_ROM_PTR(&machine_deepsleep_obj) },
=======
    { MP_ROM_QSTR(MP_QSTR_unique_id), MP_ROM_PTR(&machine_unique_id_obj) },
>>>>>>> 51642d7e
    { MP_ROM_QSTR(MP_QSTR_idle), MP_ROM_PTR(&machine_idle_obj) },

    { MP_ROM_QSTR(MP_QSTR_disable_irq), MP_ROM_PTR(&machine_disable_irq_obj) },
    { MP_ROM_QSTR(MP_QSTR_enable_irq), MP_ROM_PTR(&machine_enable_irq_obj) },

    { MP_ROM_QSTR(MP_QSTR_time_pulse_us), MP_ROM_PTR(&machine_time_pulse_us_obj) },


    { MP_ROM_QSTR(MP_QSTR_Pin), MP_ROM_PTR(&machine_pin_type) },
    { MP_ROM_QSTR(MP_QSTR_TouchPad), MP_ROM_PTR(&machine_touchpad_type) },
    { MP_ROM_QSTR(MP_QSTR_ADC), MP_ROM_PTR(&machine_adc_type) },
    { MP_ROM_QSTR(MP_QSTR_DAC), MP_ROM_PTR(&machine_dac_type) },
    { MP_ROM_QSTR(MP_QSTR_I2C), MP_ROM_PTR(&machine_i2c_type) },
    { MP_ROM_QSTR(MP_QSTR_RTC), MP_ROM_PTR(&machine_rtc_type) },
    { MP_ROM_QSTR(MP_QSTR_SPI), MP_ROM_PTR(&mp_machine_soft_spi_type) },
};

STATIC MP_DEFINE_CONST_DICT(machine_module_globals, machine_module_globals_table);

const mp_obj_module_t mp_module_machine = {
    .base = { &mp_type_module },
    .globals = (mp_obj_dict_t*)&machine_module_globals,
};

#endif // MICROPY_PY_MACHINE<|MERGE_RESOLUTION|>--- conflicted
+++ resolved
@@ -146,11 +146,8 @@
 
     { MP_ROM_QSTR(MP_QSTR_freq), MP_ROM_PTR(&machine_freq_obj) },
     { MP_ROM_QSTR(MP_QSTR_reset), MP_ROM_PTR(&machine_reset_obj) },
-<<<<<<< HEAD
     { MP_ROM_QSTR(MP_QSTR_deepsleep), MP_ROM_PTR(&machine_deepsleep_obj) },
-=======
     { MP_ROM_QSTR(MP_QSTR_unique_id), MP_ROM_PTR(&machine_unique_id_obj) },
->>>>>>> 51642d7e
     { MP_ROM_QSTR(MP_QSTR_idle), MP_ROM_PTR(&machine_idle_obj) },
 
     { MP_ROM_QSTR(MP_QSTR_disable_irq), MP_ROM_PTR(&machine_disable_irq_obj) },
