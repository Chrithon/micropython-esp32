/*
 * This file is part of the MicroPython project, http://micropython.org/
 *
 * Development of the code in this file was sponsored by Microbric Pty Ltd
 *
 * The MIT License (MIT)
 *
 * Copyright (c) 2013-2015 Damien P. George
 * Copyright (c) 2016 Paul Sokolovsky
 *
 * Permission is hereby granted, free of charge, to any person obtaining a copy
 * of this software and associated documentation files (the "Software"), to deal
 * in the Software without restriction, including without limitation the rights
 * to use, copy, modify, merge, publish, distribute, sublicense, and/or sell
 * copies of the Software, and to permit persons to whom the Software is
 * furnished to do so, subject to the following conditions:
 *
 * The above copyright notice and this permission notice shall be included in
 * all copies or substantial portions of the Software.
 *
 * THE SOFTWARE IS PROVIDED "AS IS", WITHOUT WARRANTY OF ANY KIND, EXPRESS OR
 * IMPLIED, INCLUDING BUT NOT LIMITED TO THE WARRANTIES OF MERCHANTABILITY,
 * FITNESS FOR A PARTICULAR PURPOSE AND NONINFRINGEMENT. IN NO EVENT SHALL THE
 * AUTHORS OR COPYRIGHT HOLDERS BE LIABLE FOR ANY CLAIM, DAMAGES OR OTHER
 * LIABILITY, WHETHER IN AN ACTION OF CONTRACT, TORT OR OTHERWISE, ARISING FROM,
 * OUT OF OR IN CONNECTION WITH THE SOFTWARE OR THE USE OR OTHER DEALINGS IN
 * THE SOFTWARE.
 */

#include <stdint.h>
#include <stdio.h>

#include "freertos/FreeRTOS.h"
#include "freertos/task.h"
#include "rom/ets_sys.h"
#include "esp_system.h"
#include "driver/touch_pad.h"

#include "py/obj.h"
#include "py/runtime.h"
#include "extmod/machine_mem.h"
#include "extmod/machine_pulse.h"
#include "extmod/machine_i2c.h"
#include "extmod/machine_spi.h"
#include "modmachine.h"
#include "machine_rtc.h"

#if MICROPY_PY_MACHINE

extern machine_rtc_config_t machine_rtc_config;

STATIC mp_obj_t machine_freq(size_t n_args, const mp_obj_t *args) {
    if (n_args == 0) {
        // get
        return mp_obj_new_int(ets_get_cpu_frequency() * 1000000);
    } else {
        // set
        mp_int_t freq = mp_obj_get_int(args[0]) / 1000000;
        if (freq != 80 && freq != 160 && freq != 240) {
            nlr_raise(mp_obj_new_exception_msg(&mp_type_ValueError,
                                               "frequency can only be either 80Mhz, 160MHz or 240MHz"));
        }
        /*
        system_update_cpu_freq(freq);
        */
        return mp_const_none;
    }
}
STATIC MP_DEFINE_CONST_FUN_OBJ_VAR_BETWEEN(machine_freq_obj, 0, 1, machine_freq);

STATIC mp_obj_t machine_deepsleep(size_t n_args, const mp_obj_t *pos_args, mp_map_t *kw_args) {

    enum {ARG_sleep_ms};
    const mp_arg_t allowed_args[] = {
        { MP_QSTR_sleep_ms, MP_ARG_INT, { .u_int = 0 } },
    };

    mp_arg_val_t args[MP_ARRAY_SIZE(allowed_args)];
    mp_arg_parse_all(n_args, pos_args, kw_args, MP_ARRAY_SIZE(allowed_args), allowed_args, args);


    mp_int_t expiry = args[ARG_sleep_ms].u_int;

    if (expiry != 0) {
        esp_deep_sleep_enable_timer_wakeup(expiry * 1000);
    }

    if (machine_rtc_config.ext0_pin != -1) {
        esp_deep_sleep_enable_ext0_wakeup(machine_rtc_config.ext0_pin, machine_rtc_config.ext0_level ? 1 : 0);
    }

    if (machine_rtc_config.ext1_pins != 0) {
        esp_deep_sleep_enable_ext1_wakeup(
            machine_rtc_config.ext1_pins,
            machine_rtc_config.ext1_level ? ESP_EXT1_WAKEUP_ANY_HIGH : ESP_EXT1_WAKEUP_ALL_LOW);
    }

    if (machine_rtc_config.wake_on_touch) {
        esp_deep_sleep_enable_touchpad_wakeup();
    }

    esp_deep_sleep_start();
    return mp_const_none;
}

STATIC MP_DEFINE_CONST_FUN_OBJ_KW(machine_deepsleep_obj, 0,  machine_deepsleep);

STATIC mp_obj_t machine_reset(void) {
    esp_restart();
    return mp_const_none;
}
STATIC MP_DEFINE_CONST_FUN_OBJ_0(machine_reset_obj, machine_reset);

STATIC mp_obj_t machine_unique_id(void) {
    uint8_t chipid[6];
    esp_efuse_mac_get_default(chipid);
    return mp_obj_new_bytes(chipid, 6);
}
STATIC MP_DEFINE_CONST_FUN_OBJ_0(machine_unique_id_obj, machine_unique_id);

STATIC mp_obj_t machine_idle(void) {
    taskYIELD();
    return mp_const_none;
}
STATIC MP_DEFINE_CONST_FUN_OBJ_0(machine_idle_obj, machine_idle);

STATIC mp_obj_t machine_disable_irq(void) {
    uint32_t state = MICROPY_BEGIN_ATOMIC_SECTION();
    return mp_obj_new_int(state);
}
MP_DEFINE_CONST_FUN_OBJ_0(machine_disable_irq_obj, machine_disable_irq);

STATIC mp_obj_t machine_enable_irq(mp_obj_t state_in) {
    uint32_t state = mp_obj_get_int(state_in);
    MICROPY_END_ATOMIC_SECTION(state);
    return mp_const_none;
}
MP_DEFINE_CONST_FUN_OBJ_1(machine_enable_irq_obj, machine_enable_irq);

STATIC const mp_rom_map_elem_t machine_module_globals_table[] = {
    { MP_ROM_QSTR(MP_QSTR___name__), MP_ROM_QSTR(MP_QSTR_umachine) },

    { MP_ROM_QSTR(MP_QSTR_mem8), MP_ROM_PTR(&machine_mem8_obj) },
    { MP_ROM_QSTR(MP_QSTR_mem16), MP_ROM_PTR(&machine_mem16_obj) },
    { MP_ROM_QSTR(MP_QSTR_mem32), MP_ROM_PTR(&machine_mem32_obj) },

    { MP_ROM_QSTR(MP_QSTR_freq), MP_ROM_PTR(&machine_freq_obj) },
    { MP_ROM_QSTR(MP_QSTR_reset), MP_ROM_PTR(&machine_reset_obj) },
    { MP_ROM_QSTR(MP_QSTR_deepsleep), MP_ROM_PTR(&machine_deepsleep_obj) },
    { MP_ROM_QSTR(MP_QSTR_unique_id), MP_ROM_PTR(&machine_unique_id_obj) },
    { MP_ROM_QSTR(MP_QSTR_idle), MP_ROM_PTR(&machine_idle_obj) },

    { MP_ROM_QSTR(MP_QSTR_disable_irq), MP_ROM_PTR(&machine_disable_irq_obj) },
    { MP_ROM_QSTR(MP_QSTR_enable_irq), MP_ROM_PTR(&machine_enable_irq_obj) },

    { MP_ROM_QSTR(MP_QSTR_time_pulse_us), MP_ROM_PTR(&machine_time_pulse_us_obj) },

<<<<<<< HEAD

=======
    { MP_ROM_QSTR(MP_QSTR_Timer), MP_ROM_PTR(&machine_timer_type) },
>>>>>>> 3580284e
    { MP_ROM_QSTR(MP_QSTR_Pin), MP_ROM_PTR(&machine_pin_type) },
    { MP_ROM_QSTR(MP_QSTR_TouchPad), MP_ROM_PTR(&machine_touchpad_type) },
    { MP_ROM_QSTR(MP_QSTR_ADC), MP_ROM_PTR(&machine_adc_type) },
    { MP_ROM_QSTR(MP_QSTR_DAC), MP_ROM_PTR(&machine_dac_type) },
    { MP_ROM_QSTR(MP_QSTR_I2C), MP_ROM_PTR(&machine_i2c_type) },
    { MP_ROM_QSTR(MP_QSTR_RTC), MP_ROM_PTR(&machine_rtc_type) },
    { MP_ROM_QSTR(MP_QSTR_PWM), MP_ROM_PTR(&machine_pwm_type) },
    { MP_ROM_QSTR(MP_QSTR_SPI), MP_ROM_PTR(&mp_machine_soft_spi_type) },
    { MP_ROM_QSTR(MP_QSTR_UART), MP_ROM_PTR(&machine_uart_type) },
};

STATIC MP_DEFINE_CONST_DICT(machine_module_globals, machine_module_globals_table);

const mp_obj_module_t mp_module_machine = {
    .base = { &mp_type_module },
    .globals = (mp_obj_dict_t*)&machine_module_globals,
};

#endif // MICROPY_PY_MACHINE<|MERGE_RESOLUTION|>--- conflicted
+++ resolved
@@ -58,7 +58,7 @@
         mp_int_t freq = mp_obj_get_int(args[0]) / 1000000;
         if (freq != 80 && freq != 160 && freq != 240) {
             nlr_raise(mp_obj_new_exception_msg(&mp_type_ValueError,
-                                               "frequency can only be either 80Mhz, 160MHz or 240MHz"));
+                "frequency can only be either 80Mhz, 160MHz or 240MHz"));
         }
         /*
         system_update_cpu_freq(freq);
@@ -155,11 +155,7 @@
 
     { MP_ROM_QSTR(MP_QSTR_time_pulse_us), MP_ROM_PTR(&machine_time_pulse_us_obj) },
 
-<<<<<<< HEAD
-
-=======
     { MP_ROM_QSTR(MP_QSTR_Timer), MP_ROM_PTR(&machine_timer_type) },
->>>>>>> 3580284e
     { MP_ROM_QSTR(MP_QSTR_Pin), MP_ROM_PTR(&machine_pin_type) },
     { MP_ROM_QSTR(MP_QSTR_TouchPad), MP_ROM_PTR(&machine_touchpad_type) },
     { MP_ROM_QSTR(MP_QSTR_ADC), MP_ROM_PTR(&machine_adc_type) },
