--- conflicted
+++ resolved
@@ -34,16 +34,9 @@
 }
 
 const mp_obj_type_t bound_meth_type = {
-<<<<<<< HEAD
-    .base = { &mp_const_type },
-    .name = "bound_method",
-    .call_n = bound_meth_call_n,
-    .methods = {{NULL, NULL},},
-=======
     { &mp_const_type },
     "bound_method",
     .call_n = bound_meth_call_n,
->>>>>>> fd04bb3b
 };
 
 mp_obj_t mp_obj_new_bound_meth(mp_obj_t self, mp_obj_t meth) {
