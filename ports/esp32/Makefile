include ../../py/mkenv.mk

# qstr definitions (must come before including py.mk)
QSTR_DEFS = qstrdefsport.h

MICROPY_PY_USSL = 0
MICROPY_SSL_AXTLS = 0
MICROPY_FATFS = 1
MICROPY_PY_BTREE = 1

#FROZEN_DIR = scripts
FROZEN_MPY_DIR = modules

# include py core make definitions
include $(TOP)/py/py.mk

PORT ?= /dev/ttyUSB0
BAUD ?= 460800
FLASH_MODE ?= dio
FLASH_FREQ ?= 40m
FLASH_SIZE ?= 4MB
CROSS_COMPILE ?= xtensa-esp32-elf-

# paths to ESP IDF and its components
ifeq ($(ESPIDF),)
$(error Please configure the ESPIDF variable)
endif
ESPCOMP = $(ESPIDF)/components
ESPTOOL ?= $(ESPCOMP)/esptool_py/esptool/esptool.py

# verify the ESP IDF version
ESPIDF_SUPHASH := 2c95a77cf93781f296883d5dbafcdc18e4389656
ESPIDF_CURHASH := $(shell git -C $(ESPIDF) show -s --pretty=format:'%H')
ifneq ($(ESPIDF_CURHASH),$(ESPIDF_SUPHASH))
$(info ** WARNING **)
$(info The git hash of ESP IDF does not match the supported version)
$(info The build may complete and the firmware may work but it is not guaranteed)
$(info ESP IDF path:       $(ESPIDF))
$(info Current git hash:   $(ESPIDF_CURHASH))
$(info Supported git hash: $(ESPIDF_SUPHASH))
endif

# pretty format of ESP IDF version, used internally by the IDF
IDF_VER := $(shell git -C $(ESPIDF) describe)

INC += -I.
INC += -I$(TOP)
INC += -I$(TOP)/lib/mp-readline
INC += -I$(TOP)/lib/netutils
INC += -I$(TOP)/lib/timeutils
INC += -I$(BUILD)

INC_ESPCOMP += -I$(ESPCOMP)/bootloader_support/include
INC_ESPCOMP += -I$(ESPCOMP)/driver/include
INC_ESPCOMP += -I$(ESPCOMP)/driver/include/driver
INC_ESPCOMP += -I$(ESPCOMP)/nghttp/port/include
INC_ESPCOMP += -I$(ESPCOMP)/nghttp/nghttp2/lib/includes
INC_ESPCOMP += -I$(ESPCOMP)/esp32/include
INC_ESPCOMP += -I$(ESPCOMP)/soc/include
INC_ESPCOMP += -I$(ESPCOMP)/soc/esp32/include
INC_ESPCOMP += -I$(ESPCOMP)/ethernet/include
INC_ESPCOMP += -I$(ESPCOMP)/expat/include/expat
INC_ESPCOMP += -I$(ESPCOMP)/expat/port/include
INC_ESPCOMP += -I$(ESPCOMP)/heap/include
INC_ESPCOMP += -I$(ESPCOMP)/json/include
INC_ESPCOMP += -I$(ESPCOMP)/json/port/include
INC_ESPCOMP += -I$(ESPCOMP)/log/include
INC_ESPCOMP += -I$(ESPCOMP)/newlib/include
INC_ESPCOMP += -I$(ESPCOMP)/nvs_flash/include
INC_ESPCOMP += -I$(ESPCOMP)/freertos/include
INC_ESPCOMP += -I$(ESPCOMP)/tcpip_adapter/include
INC_ESPCOMP += -I$(ESPCOMP)/lwip/include/lwip
INC_ESPCOMP += -I$(ESPCOMP)/lwip/include/lwip/port
INC_ESPCOMP += -I$(ESPCOMP)/lwip/include/lwip/posix
INC_ESPCOMP += -I$(ESPCOMP)/mbedtls/include
INC_ESPCOMP += -I$(ESPCOMP)/mbedtls/port/include
INC_ESPCOMP += -I$(ESPCOMP)/spi_flash/include
INC_ESPCOMP += -I$(ESPCOMP)/vfs/include
INC_ESPCOMP += -I$(ESPCOMP)/newlib/platform_include
INC_ESPCOMP += -I$(ESPCOMP)/xtensa-debug-module/include
INC_ESPCOMP += -I$(ESPCOMP)/wpa_supplicant/include
INC_ESPCOMP += -I$(ESPCOMP)/wpa_supplicant/port/include
INC_ESPCOMP += -I$(ESPCOMP)/ethernet/include
INC_ESPCOMP += -I$(ESPCOMP)/app_trace/include

CFLAGS_BASE = -std=gnu99 -Os -ffunction-sections -fdata-sections -fstrict-volatile-bitfields -mlongcalls -nostdlib -Wall -Werror -Wno-error=unused-function -Wno-error=unused-but-set-variable -Wno-error=unused-variable -Wno-error=deprecated-declarations -DMBEDTLS_CONFIG_FILE='"mbedtls/esp_config.h"' -DHAVE_CONFIG_H -DESP_PLATFORM
CFLAGS = $(CFLAGS_BASE) $(INC) $(INC_ESPCOMP)
CFLAGS += -DIDF_VER=\"$(IDF_VER)\"
CFLAGS += $(CFLAGS_MOD)

# this is what ESPIDF uses for c++ compilation
CXXFLAGS = -std=gnu++11 -fno-exceptions -fno-rtti -ffunction-sections -fdata-sections -fstrict-volatile-bitfields -mlongcalls -nostdlib -Wall -Werror -Wno-error=unused-function -Wno-error=unused-but-set-variable -Wno-error=unused-variable -Wno-error=deprecated-declarations -DESP_PLATFORM $(INC) $(INC_ESPCOMP)

LDFLAGS = -nostdlib -Map=$(@:.elf=.map) --cref
LDFLAGS += --gc-sections -static -EL
LDFLAGS += -u call_user_start_cpu0 -u uxTopUsedPriority -u ld_include_panic_highint_hdl
LDFLAGS += -u __cxa_guard_dummy # so that implementation of static guards is taken from cxx_guards.o instead of libstdc++.a
LDFLAGS += -L$(ESPCOMP)/esp32/ld
LDFLAGS += -T $(BUILD)/esp32_out.ld
LDFLAGS += -T ./esp32.custom_common.ld
LDFLAGS += -T esp32.rom.ld
LDFLAGS += -T esp32.rom.spiram_incompatible_fns.ld
LDFLAGS += -T esp32.peripherals.ld

LIBGCC_FILE_NAME = $(shell $(CC) $(CFLAGS) -print-libgcc-file-name)
LIBSTDCXX_FILE_NAME = $(shell $(CXX) $(CXXFLAGS) -print-file-name=libstdc++.a)

# Debugging/Optimization
ifeq ($(DEBUG), 1)
CFLAGS += -g
COPT = -O0
else
#CFLAGS += -fdata-sections -ffunction-sections
COPT += -Os -DNDEBUG
#LDFLAGS += --gc-sections
endif

################################################################################
# List of MicroPython source and object files

SRC_C = \
	main.c \
	uart.c \
	gccollect.c \
	mphalport.c \
	fatfs_port.c \
	help.c \
	modutime.c \
	moduos.c \
	machine_timer.c \
	machine_pin.c \
	machine_touchpad.c \
	machine_adc.c \
	machine_dac.c \
	machine_pwm.c \
	machine_uart.c \
	modmachine.c \
	modnetwork.c \
	network_lan.c \
	modsocket.c \
	modesp.c \
	moduhashlib.c \
	espneopixel.c \
	machine_rtc.c \
	machine_hw_spi.c \
	machine_wdt.c \
	mpthreadport.c \
	$(SRC_MOD)

EXTMOD_SRC_C = $(addprefix extmod/,\
	modonewire.c \
	)

LIB_SRC_C = $(addprefix lib/,\
	libm/math.c \
	libm/fmodf.c \
	libm/roundf.c \
	libm/ef_sqrt.c \
	libm/kf_rem_pio2.c \
	libm/kf_sin.c \
	libm/kf_cos.c \
	libm/kf_tan.c \
	libm/ef_rem_pio2.c \
	libm/sf_sin.c \
	libm/sf_cos.c \
	libm/sf_tan.c \
	libm/sf_frexp.c \
	libm/sf_modf.c \
	libm/sf_ldexp.c \
	libm/asinfacosf.c \
	libm/atanf.c \
	libm/atan2f.c \
	mp-readline/readline.c \
	netutils/netutils.c \
	timeutils/timeutils.c \
	utils/pyexec.c \
	utils/interrupt_char.c \
	utils/sys_stdio_mphal.c \
	)

ifeq ($(MICROPY_FATFS), 1)
LIB_SRC_C += \
	lib/oofatfs/ff.c \
	lib/oofatfs/option/unicode.c
endif

DRIVERS_SRC_C = $(addprefix drivers/,\
	dht/dht.c \
	)

OBJ_MP =
OBJ_MP += $(PY_O)
OBJ_MP += $(addprefix $(BUILD)/, $(SRC_C:.c=.o))
OBJ_MP += $(addprefix $(BUILD)/, $(EXTMOD_SRC_C:.c=.o))
OBJ_MP += $(addprefix $(BUILD)/, $(LIB_SRC_C:.c=.o))
OBJ_MP += $(addprefix $(BUILD)/, $(DRIVERS_SRC_C:.c=.o))

# List of sources for qstr extraction
SRC_QSTR += $(SRC_C) $(EXTMOD_SRC_C) $(LIB_SRC_C) $(DRIVERS_SRC_C)
# Append any auto-generated sources that are needed by sources listed in SRC_QSTR
SRC_QSTR_AUTO_DEPS +=

################################################################################
# List of object files from the ESP32 IDF components

ESPIDF_DRIVER_O = $(addprefix $(ESPCOMP)/driver/,\
	uart.o \
	periph_ctrl.o \
	ledc.o \
	gpio.o \
	timer.o \
	spi_master.o \
	spi_common.o \
	rtc_module.o \
	)

$(BUILD)/$(ESPCOMP)/esp32/dport_access.o: CFLAGS += -Wno-array-bounds
ESPIDF_ESP32_O = $(addprefix $(ESPCOMP)/esp32/,\
	brownout.o \
	panic.o \
	esp_timer.o \
	esp_timer_esp32.o \
	ets_timer_legacy.o \
	event_default_handlers.o \
	fast_crypto_ops.o \
	task_wdt.o \
	cache_err_int.o \
	clk.o \
	core_dump.o \
	cpu_start.o \
	gdbstub.o \
	crosscore_int.o \
	ipc.o \
	int_wdt.o \
	event_loop.o \
	hwcrypto/sha.o \
	hwcrypto/aes.o \
	lib_printf.o \
	freertos_hooks.o \
	system_api.o \
	hw_random.o \
	phy_init.o \
	intr_alloc.o \
	dport_access.o \
	wifi_init.o \
<<<<<<< HEAD
	sleep_modes.o \
=======
	wifi_internal.o \
>>>>>>> fa22572b
	)

ESPIDF_HEAP_O = $(addprefix $(ESPCOMP)/heap/,\
	heap_caps.o \
	heap_caps_init.o \
	multi_heap.o \
	)

ESPIDF_SOC_O = $(addprefix $(ESPCOMP)/soc/,\
	esp32/cpu_util.o \
	esp32/rtc_clk.o \
	esp32/rtc_init.o \
	esp32/rtc_pm.o \
	esp32/rtc_sleep.o \
	esp32/rtc_time.o \
	esp32/soc_memory_layout.o \
	)

ESPIDF_CXX_O = $(addprefix $(ESPCOMP)/cxx/,\
	cxx_guards.o \
	)

ESPIDF_ETHERNET_O = $(addprefix $(ESPCOMP)/ethernet/,\
	emac_dev.o \
	emac_main.o \
	eth_phy/phy_tlk110.o \
	eth_phy/phy_lan8720.o \
	eth_phy/phy_common.o \
	)

$(BUILD)/$(ESPCOMP)/expat/%.o: CFLAGS += -Wno-unused-function
ESPIDF_EXPAT_O = $(addprefix $(ESPCOMP)/expat/,\
	library/xmltok_ns.o \
	library/xmltok.o \
	library/xmlparse.o \
	library/xmlrole.o \
	library/xmltok_impl.o \
	port/minicheck.o \
	port/expat_element.o \
	port/chardata.o \
	)

ESPIDF_PTHREAD_O = $(addprefix $(ESPCOMP)/pthread/,\
	pthread.o \
	pthread_local_storage.o \
	)

# Assembler .S files need only basic flags, and in particular should not have
# -Os because that generates subtly different code.
# We also need custom CFLAGS for .c files because FreeRTOS has headers with
# generic names (eg queue.h) which can clash with other files in the port.
CFLAGS_ASM = -I$(ESPCOMP)/esp32/include -I$(ESPCOMP)/soc/esp32/include -I$(ESPCOMP)/freertos/include/freertos -I.
$(BUILD)/$(ESPCOMP)/freertos/portasm.o: CFLAGS = $(CFLAGS_ASM)
$(BUILD)/$(ESPCOMP)/freertos/xtensa_context.o: CFLAGS = $(CFLAGS_ASM)
$(BUILD)/$(ESPCOMP)/freertos/xtensa_intr_asm.o: CFLAGS = $(CFLAGS_ASM)
$(BUILD)/$(ESPCOMP)/freertos/xtensa_vectors.o: CFLAGS = $(CFLAGS_ASM)
$(BUILD)/$(ESPCOMP)/freertos/%.o: CFLAGS = $(CFLAGS_BASE) -I. $(INC_ESPCOMP) -I$(ESPCOMP)/freertos/include/freertos
ESPIDF_FREERTOS_O = $(addprefix $(ESPCOMP)/freertos/,\
	croutine.o \
	event_groups.o \
	FreeRTOS-openocd.o \
	list.o \
	portasm.o \
	port.o \
	queue.o \
	ringbuf.o \
	tasks.o \
	timers.o \
	xtensa_context.o \
	xtensa_init.o \
	xtensa_intr_asm.o \
	xtensa_intr.o \
	xtensa_overlay_os_hook.o \
	xtensa_vector_defaults.o \
	xtensa_vectors.o \
	)

ESPIDF_VFS_O = $(addprefix $(ESPCOMP)/vfs/,\
	vfs_uart.o \
	vfs.o \
	)

ESPIDF_JSON_O = $(addprefix $(ESPCOMP)/json/,\
	library/cJSON.o \
	port/cJSON_Utils.o \
	)

ESPIDF_LOG_O = $(addprefix $(ESPCOMP)/log/,\
	log.o \
	)

ESPIDF_XTENSA_DEBUG_MODULE_O = $(addprefix $(ESPCOMP)/xtensa-debug-module/,\
	eri.o \
	trax.o \
	)

ESPIDF_TCPIP_ADAPTER_O = $(addprefix $(ESPCOMP)/tcpip_adapter/,\
	tcpip_adapter_lwip.o \
	)

ESPIDF_APP_TRACE_O = $(addprefix $(ESPCOMP)/app_trace/,\
	app_trace.o \
	)

ESPIDF_NEWLIB_O = $(addprefix $(ESPCOMP)/newlib/,\
	time.o \
	syscalls.o \
	syscall_table.o \
	reent_init.o \
	locks.o \
	)

ESPIDF_NGHTTP_O = $(addprefix $(ESPCOMP)/nghttp/,\
	nghttp2/lib/nghttp2_http.o \
	nghttp2/lib/nghttp2_version.o \
	nghttp2/lib/nghttp2_mem.o \
	nghttp2/lib/nghttp2_hd_huffman.o \
	nghttp2/lib/nghttp2_rcbuf.o \
	nghttp2/lib/nghttp2_callbacks.o \
	nghttp2/lib/nghttp2_session.o \
	nghttp2/lib/nghttp2_stream.o \
	nghttp2/lib/nghttp2_hd.o \
	nghttp2/lib/nghttp2_priority_spec.o \
	nghttp2/lib/nghttp2_buf.o \
	nghttp2/lib/nghttp2_option.o \
	nghttp2/lib/nghttp2_npn.o \
	nghttp2/lib/nghttp2_helper.o \
	nghttp2/lib/nghttp2_frame.o \
	nghttp2/lib/nghttp2_outbound_item.o \
	nghttp2/lib/nghttp2_hd_huffman_data.o \
	nghttp2/lib/nghttp2_pq.o \
	nghttp2/lib/nghttp2_queue.o \
	nghttp2/lib/nghttp2_submit.o \
	nghttp2/lib/nghttp2_map.o \
	port/http_parser.o \
	)

ESPIDF_NVS_FLASH_O = $(addprefix $(ESPCOMP)/nvs_flash/,\
	src/nvs_types.o \
	src/nvs_page.o \
	src/nvs_item_hash_list.o \
	src/nvs_pagemanager.o \
	src/nvs_storage.o \
	src/nvs_api.o \
	)

ESPIDF_OPENSSL_O = $(addprefix $(ESPCOMP)/openssl/,\
	)

ESPIDF_SPI_FLASH_O = $(addprefix $(ESPCOMP)/spi_flash/,\
	flash_mmap.o \
	partition.o \
	spi_flash_rom_patch.o \
	cache_utils.o \
	flash_ops.o \
	)

$(BUILD)/$(ESPCOMP)/lwip/%.o: CFLAGS += -Wno-address -Wno-unused-variable -Wno-unused-but-set-variable
ESPIDF_LWIP_O = $(addprefix $(ESPCOMP)/lwip/,\
	api/pppapi.o \
	api/netbuf.o \
	api/api_lib.o \
	api/netifapi.o \
	api/tcpip.o \
	api/netdb.o \
	api/err.o \
	api/api_msg.o \
	api/sockets.o \
	apps/sntp/sntp.o \
	apps/dhcpserver.o \
	core/ipv4/ip_frag.o \
	core/ipv4/dhcp.o \
	core/ipv4/ip4_addr.o \
	core/ipv4/igmp.o \
	core/ipv4/ip4.o \
	core/ipv4/autoip.o \
	core/ipv4/icmp.o \
	core/ipv6/ip6_frag.o \
	core/ipv6/dhcp6.o \
	core/ipv6/inet6.o \
	core/ipv6/ip6_addr.o \
	core/ipv6/ip6.o \
	core/ipv6/nd6.o \
	core/ipv6/mld6.o \
	core/ipv6/ethip6.o \
	core/ipv6/icmp6.o \
	core/mem.o \
	core/init.o \
	core/memp.o \
	core/sys.o \
	core/tcp_in.o \
	core/dns.o \
	core/ip.o \
	core/pbuf.o \
	core/raw.o \
	core/tcp.o \
	core/def.o \
	core/netif.o \
	core/stats.o \
	core/timers.o \
	core/inet_chksum.o \
	core/udp.o \
	core/tcp_out.o \
	netif/slipif.o \
	netif/etharp.o \
	netif/ethernet.o \
	netif/lowpan6.o \
	netif/ethernetif.o \
	port/freertos/sys_arch.o \
	port/netif/wlanif.o \
	port/netif/ethernetif.o \
	port/vfs_lwip.o \
	)

ESPIDF_MBEDTLS_O = $(addprefix $(ESPCOMP)/mbedtls/,\
	library/entropy.o \
	library/pkcs12.o \
	library/ccm.o \
	library/pk.o \
	library/sha1.o \
	library/x509_csr.o \
	library/ssl_cli.o \
	library/ecp.o \
	library/blowfish.o \
	library/x509.o \
	library/ecp_curves.o \
	library/error.o \
	library/ssl_ticket.o \
	library/entropy_poll.o \
	library/cipher.o \
	library/version_features.o \
	library/ripemd160.o \
	library/rsa.o \
	library/md.o \
	library/md_wrap.o \
	library/sha256.o \
	library/dhm.o \
	library/ssl_cache.o \
	library/pkwrite.o \
	library/base64.o \
	library/asn1parse.o \
	library/ssl_tls.o \
	library/hmac_drbg.o \
	library/pem.o \
	library/version.o \
	library/gcm.o \
	library/memory_buffer_alloc.o \
	library/md2.o \
	library/ecdsa.o \
	library/ssl_srv.o \
	library/x509_crt.o \
	library/ecdh.o \
	library/asn1write.o \
	library/md4.o \
	library/debug.o \
	library/x509_create.o \
	library/ecjpake.o \
	library/oid.o \
	library/md5.o \
	library/ssl_ciphersuites.o \
	library/sha512.o \
	library/xtea.o \
	library/aes.o \
	library/cipher_wrap.o \
	library/arc4.o \
	library/bignum.o \
	library/pkparse.o \
	library/padlock.o \
	library/threading.o \
	library/x509_crl.o \
	library/pkcs11.o \
	library/aesni.o \
	library/timing.o \
	library/certs.o \
	library/pkcs5.o \
	library/ssl_cookie.o \
	library/camellia.o \
	library/havege.o \
	library/des.o \
	library/x509write_csr.o \
	library/platform.o \
	library/ctr_drbg.o \
	library/x509write_crt.o \
	library/pk_wrap.o \
	port/esp_bignum.o \
	port/esp_hardware.o \
	port/esp_sha1.o \
	port/esp_sha256.o \
	port/esp_sha512.o \
	)

$(BUILD)/$(ESPCOMP)/wpa_supplicant/%.o: CFLAGS += -DEMBEDDED_SUPP -D__ets__ -Wno-strict-aliasing
ESPIDF_WPA_SUPPLICANT_O = $(addprefix $(ESPCOMP)/wpa_supplicant/,\
	src/crypto/aes-internal-enc.o \
	src/crypto/sha256-internal.o \
	src/crypto/md5-internal.o \
	src/crypto/aes-internal.o \
	src/crypto/sha1.o \
	src/crypto/aes-internal-dec.o \
	src/crypto/aes-unwrap.o \
	src/crypto/crypto_internal-rsa.o \
	src/crypto/dh_groups.o \
	src/crypto/crypto_internal.o \
	src/crypto/aes-wrap.o \
	src/crypto/sha1-internal.o \
	src/crypto/dh_group5.o \
	src/crypto/sha256.o \
	src/crypto/rc4.o \
	src/crypto/md5.o \
	src/crypto/aes-cbc.o \
	src/crypto/sha1-pbkdf2.o \
	src/crypto/bignum.o \
	src/crypto/crypto_internal-modexp.o \
	src/crypto/crypto_internal-cipher.o \
	src/fast_crypto/fast_aes-unwrap.o \
	src/fast_crypto/fast_aes-wrap.o \
	src/fast_crypto/fast_sha256.o \
	src/fast_crypto/fast_sha256-internal.o \
	port/os_xtensa.o \
	)

OBJ_ESPIDF =
OBJ_ESPIDF += $(addprefix $(BUILD)/, $(ESPIDF_NEWLIB_O))
OBJ_ESPIDF += $(addprefix $(BUILD)/, $(ESPIDF_DRIVER_O))
OBJ_ESPIDF += $(addprefix $(BUILD)/, $(ESPIDF_ESP32_O))
OBJ_ESPIDF += $(addprefix $(BUILD)/, $(ESPIDF_HEAP_O))
OBJ_ESPIDF += $(addprefix $(BUILD)/, $(ESPIDF_SOC_O))
OBJ_ESPIDF += $(addprefix $(BUILD)/, $(ESPIDF_CXX_O))
OBJ_ESPIDF += $(addprefix $(BUILD)/, $(ESPIDF_ETHERNET_O))
OBJ_ESPIDF += $(addprefix $(BUILD)/, $(ESPIDF_EXPAT_O))
OBJ_ESPIDF += $(addprefix $(BUILD)/, $(ESPIDF_PTHREAD_O))
OBJ_ESPIDF += $(addprefix $(BUILD)/, $(ESPIDF_FREERTOS_O))
OBJ_ESPIDF += $(addprefix $(BUILD)/, $(ESPIDF_VFS_O))
OBJ_ESPIDF += $(addprefix $(BUILD)/, $(ESPIDF_JSON_O))
OBJ_ESPIDF += $(addprefix $(BUILD)/, $(ESPIDF_LOG_O))
OBJ_ESPIDF += $(addprefix $(BUILD)/, $(ESPIDF_LWIP_O))
OBJ_ESPIDF += $(addprefix $(BUILD)/, $(ESPIDF_MBEDTLS_O))
OBJ_ESPIDF += $(addprefix $(BUILD)/, $(ESPIDF_XTENSA_DEBUG_MODULE_O))
OBJ_ESPIDF += $(addprefix $(BUILD)/, $(ESPIDF_TCPIP_ADAPTER_O))
OBJ_ESPIDF += $(addprefix $(BUILD)/, $(ESPIDF_APP_TRACE_O))
OBJ_ESPIDF += $(addprefix $(BUILD)/, $(ESPIDF_NGHTTP_O))
OBJ_ESPIDF += $(addprefix $(BUILD)/, $(ESPIDF_NVS_FLASH_O))
OBJ_ESPIDF += $(addprefix $(BUILD)/, $(ESPIDF_OPENSSL_O))
OBJ_ESPIDF += $(addprefix $(BUILD)/, $(ESPIDF_SPI_FLASH_O))
OBJ_ESPIDF += $(addprefix $(BUILD)/, $(ESPIDF_WPA_SUPPLICANT_O))
################################################################################
# Main targets

all: $(BUILD)/firmware.bin

.PHONY: idf-version deploy erase

idf-version:
	$(ECHO) "ESP IDF supported hash: $(ESPIDF_SUPHASH)"

$(BUILD)/firmware.bin: $(BUILD)/bootloader.bin $(BUILD)/partitions.bin $(BUILD)/application.bin
	$(ECHO) "Create $@"
	$(Q)$(PYTHON) makeimg.py $^ $@

deploy: $(BUILD)/firmware.bin
	$(ECHO) "Writing $^ to the board"
	$(Q)$(ESPTOOL) --chip esp32 --port $(PORT) --baud $(BAUD) write_flash -z --flash_mode $(FLASH_MODE) --flash_freq $(FLASH_FREQ) 0x1000 $^

erase:
	$(ECHO) "Erasing flash"
	$(Q)$(ESPTOOL) --chip esp32 --port $(PORT) --baud $(BAUD) erase_flash

################################################################################
# Declarations to build the application

OBJ = $(OBJ_MP) $(OBJ_ESPIDF)

APP_LD_ARGS =
APP_LD_ARGS += $(LDFLAGS_MOD)
APP_LD_ARGS += --start-group
APP_LD_ARGS += -L$(dir $(LIBGCC_FILE_NAME)) -lgcc
APP_LD_ARGS += -L$(dir $(LIBSTDCXX_FILE_NAME)) -lstdc++
APP_LD_ARGS += $(ESPCOMP)/newlib/lib/libc.a
APP_LD_ARGS += $(ESPCOMP)/newlib/lib/libm.a
APP_LD_ARGS += $(ESPCOMP)/esp32/libhal.a
APP_LD_ARGS += -L$(ESPCOMP)/esp32/lib -lcore -lnet80211 -lphy -lrtc -lpp -lwpa -lsmartconfig -lcoexist -lwps -lwpa2
APP_LD_ARGS += $(OBJ)
APP_LD_ARGS += --end-group

$(BUILD)/esp32_out.ld: sdkconfig.h
	$(Q)$(CC) -I. -C -P -x c -E $(ESPCOMP)/esp32/ld/esp32.ld -o $@

$(BUILD)/application.bin: $(BUILD)/application.elf
	$(ECHO) "Create $@"
	$(Q)$(ESPTOOL) --chip esp32 elf2image --flash_mode $(FLASH_MODE) --flash_freq $(FLASH_FREQ) --flash_size $(FLASH_SIZE) $<

$(BUILD)/application.elf: $(OBJ) $(BUILD)/esp32_out.ld
	$(ECHO) "LINK $@"
	$(Q)$(LD) $(LDFLAGS) -o $@ $(APP_LD_ARGS)
	$(Q)$(SIZE) $@

define compile_cxx
$(ECHO) "CXX $<"
$(Q)$(CXX) $(CXXFLAGS) -c -MD -o $@ $<
@# The following fixes the dependency file.
@# See http://make.paulandlesley.org/autodep.html for details.
@# Regex adjusted from the above to play better with Windows paths, etc.
@$(CP) $(@:.o=.d) $(@:.o=.P); \
  $(SED) -e 's/#.*//' -e 's/^.*:  *//' -e 's/ *\\$$//' \
      -e '/^$$/ d' -e 's/$$/ :/' < $(@:.o=.d) >> $(@:.o=.P); \
  $(RM) -f $(@:.o=.d)
endef

vpath %.cpp . $(TOP)
$(BUILD)/%.o: %.cpp
	$(call compile_cxx)

################################################################################
# Declarations to build the bootloader

$(BUILD)/bootloader/$(ESPCOMP)/%.o: CFLAGS += -DBOOTLOADER_BUILD=1 -I$(ESPCOMP)/bootloader_support/include_priv -I$(ESPCOMP)/bootloader_support/include -I$(ESPCOMP)/micro-ecc/micro-ecc -I$(ESPCOMP)/esp32 -Wno-error=format
BOOTLOADER_OBJ = $(addprefix $(BUILD)/bootloader/$(ESPCOMP)/,\
	bootloader_support/src/bootloader_flash.o \
	bootloader_support/src/bootloader_random.o \
	bootloader_support/src/bootloader_sha.o \
	bootloader_support/src/secure_boot_signatures.o \
	bootloader_support/src/secure_boot.o \
	bootloader_support/src/esp_image_format.o \
	bootloader_support/src/flash_encrypt.o \
	bootloader_support/src/flash_partitions.o \
	log/log.o \
	spi_flash/spi_flash_rom_patch.o \
	soc/esp32/rtc_clk.o \
	soc/esp32/rtc_time.o \
	micro-ecc/micro-ecc/uECC.o \
	bootloader/subproject/main/bootloader_start.o \
	)

BOOTLOADER_LIBS =
BOOTLOADER_LIBS += -Wl,--start-group
BOOTLOADER_LIBS += $(BOOTLOADER_OBJ)
BOOTLOADER_LIBS += -L$(ESPCOMP)/esp32/lib -lrtc
BOOTLOADER_LIBS += -L$(dir $(LIBGCC_FILE_NAME)) -lgcc
BOOTLOADER_LIBS += -Wl,--end-group

BOOTLOADER_LDFLAGS =
BOOTLOADER_LDFLAGS += -nostdlib
BOOTLOADER_LDFLAGS += -L$(ESPIDF)/lib
BOOTLOADER_LDFLAGS += -L$(ESPIDF)/ld
BOOTLOADER_LDFLAGS += -u call_user_start_cpu0
BOOTLOADER_LDFLAGS += -Wl,--gc-sections
BOOTLOADER_LDFLAGS += -static
BOOTLOADER_LDFLAGS += -Wl,-EL
BOOTLOADER_LDFLAGS += -Wl,-Map=$(@:.elf=.map) -Wl,--cref
BOOTLOADER_LDFLAGS += -T $(ESPCOMP)/bootloader/subproject/main/esp32.bootloader.ld
BOOTLOADER_LDFLAGS += -T $(ESPCOMP)/bootloader/subproject/main/esp32.bootloader.rom.ld
BOOTLOADER_LDFLAGS += -T $(ESPCOMP)/esp32/ld/esp32.rom.ld
BOOTLOADER_LDFLAGS += -T $(ESPCOMP)/esp32/ld/esp32.rom.spiram_incompatible_fns.ld

BOOTLOADER_OBJ_DIRS = $(sort $(dir $(BOOTLOADER_OBJ)))
$(BOOTLOADER_OBJ): | $(BOOTLOADER_OBJ_DIRS)
$(BOOTLOADER_OBJ_DIRS):
	$(MKDIR) -p $@

$(BUILD)/bootloader/%.o: %.c
	$(call compile_c)

$(BUILD)/bootloader.bin: $(BUILD)/bootloader.elf
	$(ECHO) "Create $@"
	$(Q)$(ESPTOOL) --chip esp32 elf2image --flash_mode $(FLASH_MODE) --flash_freq $(FLASH_FREQ) --flash_size $(FLASH_SIZE) $<

$(BUILD)/bootloader.elf: $(BOOTLOADER_OBJ)
	$(ECHO) "LINK $@"
	$(Q)$(CC) $(BOOTLOADER_LDFLAGS) -o $@ $(BOOTLOADER_LIBS)

################################################################################
# Declarations to build the partitions

PYTHON2 ?= python2
PART_SRC = $(ESPCOMP)/partition_table/partitions_singleapp.csv

$(BUILD)/partitions.bin: $(PART_SRC)
	$(ECHO) "Create $@"
	$(Q)$(PYTHON2) $(ESPCOMP)/partition_table/gen_esp32part.py -q $< $@

################################################################################

include $(TOP)/py/mkrules.mk<|MERGE_RESOLUTION|>--- conflicted
+++ resolved
@@ -141,7 +141,6 @@
 	modesp.c \
 	moduhashlib.c \
 	espneopixel.c \
-	machine_rtc.c \
 	machine_hw_spi.c \
 	machine_wdt.c \
 	mpthreadport.c \
@@ -243,11 +242,7 @@
 	intr_alloc.o \
 	dport_access.o \
 	wifi_init.o \
-<<<<<<< HEAD
-	sleep_modes.o \
-=======
 	wifi_internal.o \
->>>>>>> fa22572b
 	)
 
 ESPIDF_HEAP_O = $(addprefix $(ESPCOMP)/heap/,\
