--- conflicted
+++ resolved
@@ -243,10 +243,6 @@
 	intr_alloc.o \
 	dport_access.o \
 	wifi_init.o \
-<<<<<<< HEAD
-	wifi_internal.o \
-=======
->>>>>>> 8a3e39fc
 	sleep_modes.o \
 	)
 
